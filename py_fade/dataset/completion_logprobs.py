"""ORM models for storing token log probability traces alongside completions."""

import datetime
import bz2
import zstandard
import msgpack
from typing import TYPE_CHECKING, Any

from sqlalchemy import Float, ForeignKey
from sqlalchemy.orm import Mapped, mapped_column, relationship
from sqlalchemy.types import JSON, DateTime, LargeBinary

from py_fade.dataset.dataset_base import dataset_base

from py_fade.data_formats.base_data_classes import CommonCompletionLogprobs, CompletionTokenLogprobs, CompletionTopLogprobs
from py_fade.providers.llm_response import LLMResponseLogprobs

if TYPE_CHECKING:
    from py_fade.dataset.completion import PromptCompletion
    from py_fade.dataset.dataset import DatasetDatabase
    from py_fade.providers.llm_response import LLMResponse


class PromptCompletionLogprobs(dataset_base, CommonCompletionLogprobs):
    """
    Per-model logprobs for a specific sampled completion.

    Implements `CommonCompletionLogprobsProtocol` for interoperability with LLMResponse and logprobs handling.

    Note: `sampled_logprobs_json` and `alternative_logprobs_bin` are the actual mapped columns.
    `alternative_logprobs` and `sampled_logprobs` are cached properties to convert to/from in-memory structures.

    `alternative_logprobs_bin` stores bz2-compressed JSON to save space in the database. 
    Still, it's eating up space aggressively, so we need pruning strategies:
    - Strip `alternative_logprobs` from archived completions.
    - Manual sample finalization? Once we got desired data, we can drop alternative logprobs from all completions.
    """

    __tablename__ = "prompt_completion_logprobs"
    __allow_unmapped__ = True  # _sampled_logprobs and _alternative_logprobs are not mapped

    id: Mapped[int] = mapped_column(primary_key=True, autoincrement=True)
    prompt_completion_id: Mapped[int] = mapped_column(ForeignKey("prompt_completions.id"), nullable=False)
    prompt_completion: Mapped["PromptCompletion"] = relationship("PromptCompletion", back_populates="logprobs")
    logprobs_model_id: Mapped[str] = mapped_column(nullable=False)  # Completion and logprobs can be from different models when we evaluate
    # completion across models
    sampled_logprobs_json: Mapped[list] = mapped_column(JSON, nullable=False)  # Sampled token logprobs matching completion text
    alternative_logprobs_bin: Mapped[bytes] = mapped_column(LargeBinary,
                                                            nullable=False)  # Alternative token logprobs per position, bz2-compressed JSON
    date_created: Mapped[datetime.datetime] = mapped_column(DateTime, nullable=False, default=datetime.datetime.now)
    min_logprob: Mapped[float] = mapped_column(Float, nullable=False)  # Minimum logprob of sampled tokens
    avg_logprob: Mapped[float] = mapped_column(Float, nullable=False)  # Average logprob of sampled tokens

    # Cache
    _sampled_logprobs: CompletionTokenLogprobs | None = None
    _alternative_logprobs: CompletionTopLogprobs | None = None

    @property
    def sampled_logprobs(self) -> CompletionTokenLogprobs:
        """
        Logprobs of sampled tokens, matching completion text.

        Cached after first access. Should be modified only through `sampled_logprobs` setter.
        """
        if self._sampled_logprobs is None:
            self._sampled_logprobs = CompletionTokenLogprobs.from_list_of_dicts(self.sampled_logprobs_json)
        return self._sampled_logprobs

    @sampled_logprobs.setter
    def sampled_logprobs(self, value: CompletionTokenLogprobs | None) -> None:
        if value is None:
            return  # Hack to have both sampled_logprobs and sampled_logprobs_json in constructor
        self._sampled_logprobs = value
        self.sampled_logprobs_json = value.to_list_of_dicts()

    @property
    def alternative_logprobs(self) -> CompletionTopLogprobs:
        """
        List of top alternative tokens and their logprobs.
        
        Cached after first access. Should be modified only through `alternative_logprobs` setter.
        """
        if self._alternative_logprobs is None:
            raw_msgpack = zstandard.decompress(self.alternative_logprobs_bin)
            self._alternative_logprobs = CompletionTopLogprobs.from_dict_of_lists(msgpack.unpackb(raw_msgpack))
        return self._alternative_logprobs

    @staticmethod
    def compress_alternative_logprobs(alternative_logprobs: CompletionTopLogprobs) -> bytes:
        """Compress alternative_logprobs to store in database."""
        raw_msgpack: bytes = msgpack.packb(alternative_logprobs.to_dict_of_lists(), use_bin_type=True)  # type: ignore
        compressed = zstandard.compress(raw_msgpack, level=22)
        return compressed

    @alternative_logprobs.setter
    def alternative_logprobs(self, value: CompletionTopLogprobs | None) -> None:
        if value is None:
            return  # Hack to have both alternative_logprobs and alternative_logprobs_json in constructor
        self._alternative_logprobs = value
        self.alternative_logprobs_bin = self.compress_alternative_logprobs(value)

    def to_metadata_dict(self) -> dict[str, Any]:
        """Return a JSON-serialisable representation of the logprob metadata."""

        return {
            "id": self.id,
            "prompt_completion_id": self.prompt_completion_id,
            "logprobs_model_id": self.logprobs_model_id,
            "min_logprob": self.min_logprob,
            "avg_logprob": self.avg_logprob,
            "date_created": self.date_created.isoformat(),
        }

    @classmethod
    def get_or_create_from_llm_response(cls, dataset: "DatasetDatabase", completion: "PromptCompletion",
                                        response: "LLMResponse") -> "PromptCompletionLogprobs":
        """
        Get or create a PromptCompletionLogprobs from LLMResponse.
        """
        if not dataset.session:
            raise RuntimeError("Dataset session is not initialized. Call dataset.initialize() first.")
        if not response.logprobs:
            raise ValueError("LLMResponse does not contain logprobs.")
        return cls.get_or_create_from_llm_response_logprobs(dataset, completion, response.model_id, response.logprobs)

    @classmethod
    def get_or_create_from_llm_response_logprobs(cls, dataset: "DatasetDatabase", completion: "PromptCompletion", model_id: str,
<<<<<<< HEAD
                                                 logprobs: "CommonCompletionLogprobsProtocol") -> "PromptCompletionLogprobs":
=======
                                                 logprobs: "CommonCompletionLogprobs") -> "PromptCompletionLogprobs":
>>>>>>> 7477eadd
        if not dataset.session:
            raise RuntimeError("Dataset session is not initialized. Call dataset.initialize() first.")

        instance = (dataset.session.query(cls).filter_by(prompt_completion_id=completion.id, logprobs_model_id=model_id).first())
        if not instance:
            if not logprobs:
                raise ValueError("LLMResponse does not contain logprobs.")
<<<<<<< HEAD
            logprob_values = [lp.logprob for lp in logprobs if lp.logprob is not None]
            if not logprob_values:
                raise ValueError("LLMResponse logprobs do not contain any valid logprob values.")
            min_logprob = min(logprob_values)
            avg_logprob = sum(logprob_values) / len(logprob_values)
            instance = cls(
                prompt_completion_id=completion.id,
                logprobs_model_id=model_id,
                logprobs=[{
                    "token": lp.token,
                    "logprob": lp.logprob,
                    "top_logprobs": lp.top_logprobs
                } for lp in logprobs],
=======

            # sampled_logprobs serialization
            sampled_logprobs_list = logprobs.sampled_logprobs.to_list_of_dicts()

            # alternative_logprobs serialization
            alternative_logprobs_bin = cls.compress_alternative_logprobs(logprobs.alternative_logprobs)

            min_logprob = logprobs.min_logprob
            avg_logprob = logprobs.avg_logprob

            instance = cls(
                prompt_completion_id=completion.id,
                logprobs_model_id=model_id,
                sampled_logprobs=None,
                sampled_logprobs_json=sampled_logprobs_list,
                alternative_logprobs=None,
                alternative_logprobs_bin=alternative_logprobs_bin,
>>>>>>> 7477eadd
                min_logprob=min_logprob,
                avg_logprob=avg_logprob,
            )
            dataset.session.add(instance)
            dataset.session.commit()
        return instance<|MERGE_RESOLUTION|>--- conflicted
+++ resolved
@@ -125,11 +125,7 @@
 
     @classmethod
     def get_or_create_from_llm_response_logprobs(cls, dataset: "DatasetDatabase", completion: "PromptCompletion", model_id: str,
-<<<<<<< HEAD
-                                                 logprobs: "CommonCompletionLogprobsProtocol") -> "PromptCompletionLogprobs":
-=======
                                                  logprobs: "CommonCompletionLogprobs") -> "PromptCompletionLogprobs":
->>>>>>> 7477eadd
         if not dataset.session:
             raise RuntimeError("Dataset session is not initialized. Call dataset.initialize() first.")
 
@@ -137,21 +133,6 @@
         if not instance:
             if not logprobs:
                 raise ValueError("LLMResponse does not contain logprobs.")
-<<<<<<< HEAD
-            logprob_values = [lp.logprob for lp in logprobs if lp.logprob is not None]
-            if not logprob_values:
-                raise ValueError("LLMResponse logprobs do not contain any valid logprob values.")
-            min_logprob = min(logprob_values)
-            avg_logprob = sum(logprob_values) / len(logprob_values)
-            instance = cls(
-                prompt_completion_id=completion.id,
-                logprobs_model_id=model_id,
-                logprobs=[{
-                    "token": lp.token,
-                    "logprob": lp.logprob,
-                    "top_logprobs": lp.top_logprobs
-                } for lp in logprobs],
-=======
 
             # sampled_logprobs serialization
             sampled_logprobs_list = logprobs.sampled_logprobs.to_list_of_dicts()
@@ -169,7 +150,6 @@
                 sampled_logprobs_json=sampled_logprobs_list,
                 alternative_logprobs=None,
                 alternative_logprobs_bin=alternative_logprobs_bin,
->>>>>>> 7477eadd
                 min_logprob=min_logprob,
                 avg_logprob=avg_logprob,
             )
