--- conflicted
+++ resolved
@@ -5,13 +5,9 @@
 from dataclasses import dataclass
 from typing import TYPE_CHECKING, Callable
 
-<<<<<<< HEAD
-from py_fade.data_formats.base_data_classes import CommonConversation, CommonCompletionLogprobsProtocol, CommonCompletionProtocol
-=======
 from py_fade.data_formats.base_data_classes import (CommonConversation, CommonCompletionLogprobs, CommonCompletionProtocol,
                                                     CompletionTokenLogprobs, CompletionTopLogprobs, SinglePositionTopLogprobs,
                                                     SinglePositionToken, CompletionPrefill)
->>>>>>> 7477eadd
 from py_fade.dataset.completion import PromptCompletion
 from py_fade.dataset.completion_logprobs import PromptCompletionLogprobs
 from py_fade.dataset.prompt import PromptRevision
@@ -67,13 +63,8 @@
         return cls(
             prefix_text=prefix_text,
             prefix_token_size=prefix_tokens_count,
-<<<<<<< HEAD
-            logprobs=response.logprobs[0:prefix_tokens_count],
-            next_token_logprobs=next_token_logprobs,
-=======
             sampled_logprobs=sampled_logprobs,
             alternative_logprobs=alternative_logprobs,
->>>>>>> 7477eadd
         )
 
     @classmethod
@@ -381,48 +372,8 @@
         self.all_completions.append(response)
         return response
 
-<<<<<<< HEAD
-    def generate_continuation(self, original_completion: CommonCompletionProtocol, context_length: int | None = None,
-                              max_tokens: int | None = None) -> LLMResponse | None:
-        """
-        Generates continuation for given original completion.
-
-        If mapped model and provider support high-fidelity continuation,
-        then we use them to faithfully continue the original completion from the point it stopped.
-
-        Otherwise, we re-generate the entire completion from previous prompt and prefill.
-
-        Returns the new LLMResponse if successful, or None if continuation failed.
-        """
-        if self.provider.check_high_fidelity_continuation_possible(original_completion):
-            return self.generate_high_fidelity_continuation(original_completion)
-
-        if context_length is None:
-            context_length = self.default_context_length
-
-        if max_tokens is None:
-            max_tokens = self.default_max_tokens
-
-        self.log.warning("High-fidelity continuation not possible, re-generating full completion from previous prefill.")
-
-        generation_kwargs = {
-            "prompt": self.prompt_conversation,
-            "prefill": original_completion.prefill,
-            "temperature": original_completion.temperature,
-            "top_k": original_completion.top_k,
-            "context_length": context_length,
-            "max_tokens": max_tokens,
-            "top_logprobs": 1,
-        }
-        response = self.mapped_model.generate(**generation_kwargs)
-        self.all_completions.append(response)
-        return response
-
-    def generate_high_fidelity_continuation(self, original_completion: CommonCompletionProtocol) -> LLMResponse | None:
-=======
     def generate_high_fidelity_continuation(self, original_completion: CommonCompletionProtocol, context_length: int | None = None,
                                             max_tokens: int | None = None) -> LLMResponse | None:
->>>>>>> 7477eadd
         """
         Generate high-fidelity continuation for given original completion.
 
@@ -431,27 +382,6 @@
 
         Returns the new LLMResponse if successful, or None if continuation failed.
         """
-<<<<<<< HEAD
-        if not self.provider.check_high_fidelity_continuation_possible(original_completion):
-            self.log.error("High-fidelity continuation not possible for this completion.")
-            return None
-
-        prefill_text = original_completion.completion_text
-        generation_kwargs = {
-            "prompt": self.prompt_conversation,
-            "prefill": prefill_text,
-            "temperature": original_completion.temperature,
-            "top_k": original_completion.top_k,
-            "context_length": self.default_context_length,
-            "max_tokens": self.default_max_tokens,
-            "top_logprobs": 1,
-        }
-        response = self.mapped_model.generate(**generation_kwargs)
-        self.all_completions.append(response)
-        return response
-
-    def evaluate_completion_logprobs(self, completion: PromptCompletion, save: bool = False) -> CommonCompletionLogprobsProtocol:
-=======
         self.log.info("Generating high-fidelity continuation for completion")
         logprobs = original_completion.get_logprobs_for_model_id(self.mapped_model.model_id)
         if not logprobs or not logprobs.sampled_logprobs:
@@ -475,22 +405,11 @@
         return response
 
     def evaluate_completion_logprobs(self, completion: PromptCompletion, save: bool = False) -> CommonCompletionLogprobs:
->>>>>>> 7477eadd
         """
         Evaluate token logprobs for given completion using the mapped model and provider.
 
         Returns a CommonCompletionLogprobsProtocol object containing the logprobs.
         """
-<<<<<<< HEAD
-        eval_logprobs = self.mapped_model.evaluate_completion(
-            prompt=completion.prompt_conversation,
-            completion=completion.completion_text,
-        )
-        if save and self.dataset.session:
-            PromptCompletionLogprobs.get_or_create_from_llm_response_logprobs(self.dataset, completion, self.mapped_model.model_id,
-                                                                              eval_logprobs)
-        return eval_logprobs
-=======
         completion_prefill = self.construct_completion_prefill(completion)
         eval_logprobs = self.mapped_model.evaluate_completion(prompt=completion.prompt_conversation, completion=completion_prefill,
                                                               context_length=max(self.default_context_length, completion.context_length))
@@ -529,5 +448,4 @@
             # No tokenization data, return raw text
             self.log.info("No tokenization data available for completion, returning raw text prefill.")
             return CompletionPrefill(prefill_text=completion.completion_text, prefill_tokenized=None)
-        return CompletionPrefill(prefill_text=completion.completion_text, prefill_tokenized=logprobs.sampled_logprobs)
->>>>>>> 7477eadd
+        return CompletionPrefill(prefill_text=completion.completion_text, prefill_tokenized=logprobs.sampled_logprobs)