--- conflicted
+++ resolved
@@ -21,12 +21,6 @@
     "\t": "→",
 }
 
-SYMBOLS_MAP = {
-    " ": "␣",
-    "\n": "⏎",
-    "\t": "→",
-}
-
 
 class WidgetTokenPicker(QWidget):
     """
@@ -116,18 +110,6 @@
                 col = 0
                 row += 1
 
-<<<<<<< HEAD
-    def _sanitize_token_display(self, token: str) -> str:
-        """Sanitize token for display, replacing special characters."""
-        for symbol, replacement in SYMBOLS_MAP.items():
-            token = token.replace(symbol, replacement)
-        return token
-
-    def _create_button_token(self, token: str, logprob: float) -> QPushButton:
-        """Create a button widget for single-select mode."""
-        token_str = self._sanitize_token_display(token)
-        button = QPushButton(f"{token_str} [{logprob:.2f}]")
-=======
     def _sanitize_token_display(self, token_str: str) -> str:
         """Sanitize token for display, replacing special characters."""
         for symbol, replacement in SYMBOLS_MAP.items():
@@ -138,7 +120,6 @@
         """Create a button widget for single-select mode."""
         token_str = self._sanitize_token_display(token.token_str)
         button = QPushButton(f"{token_str} [{token.logprob:.2f}]")
->>>>>>> 7477eadd
         button.setCheckable(True)
 
         # Set color based on logprob
@@ -169,13 +150,8 @@
 
     def _create_checkbox_token(self, token: SinglePositionToken) -> QWidget:
         """Create a checkbox widget for multi-select mode."""
-<<<<<<< HEAD
-        token_str = self._sanitize_token_display(token)
-        checkbox = QCheckBox(f"{token_str} [{logprob:.2f}]")
-=======
         token_str = self._sanitize_token_display(token.token_str)
         checkbox = QCheckBox(f"{token_str} [{token.logprob:.2f}]")
->>>>>>> 7477eadd
 
         # Set color based on logprob
         color = logprob_to_qcolor(token.logprob)
